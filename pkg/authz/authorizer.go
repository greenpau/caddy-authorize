// Copyright 2020 Paul Greenberg greenpau@outlook.com
//
// Licensed under the Apache License, Version 2.0 (the "License");
// you may not use this file except in compliance with the License.
// You may obtain a copy of the License at
//
//     http://www.apache.org/licenses/LICENSE-2.0
//
// Unless required by applicable law or agreed to in writing, software
// distributed under the License is distributed on an "AS IS" BASIS,
// WITHOUT WARRANTIES OR CONDITIONS OF ANY KIND, either express or implied.
// See the License for the specific language governing permissions and
// limitations under the License.

package authz

import (
	"context"
	"fmt"
	"net/http"
	"net/url"
	"strings"
	"time"

	"github.com/greenpau/caddy-authorize/pkg/acl"
	"github.com/greenpau/caddy-authorize/pkg/errors"
	"github.com/greenpau/caddy-authorize/pkg/handlers"
	"github.com/greenpau/caddy-authorize/pkg/kms"
	"github.com/greenpau/caddy-authorize/pkg/options"
	"github.com/greenpau/caddy-authorize/pkg/shared/idp"
	urlutils "github.com/greenpau/caddy-authorize/pkg/utils/url"
	"github.com/greenpau/caddy-authorize/pkg/validator"
	"go.uber.org/zap"
)

var (
	placeholders = []string{
		"http.request.uri", "uri",
		"url",
	}
)

// Authorizer authorizes access to endpoints based on
// the presense and content of JWT token.
type Authorizer struct {
	Name                       string `json:"-"`
	Context                    string `json:"context,omitempty" xml:"context,omitempty" yaml:"context,omitempty"`
	PrimaryInstance            bool   `json:"primary,omitempty" xml:"primary,omitempty" yaml:"primary,omitempty"`
	AuthURLPath                string `json:"auth_url_path,omitempty" xml:"auth_url_path,omitempty" yaml:"auth_url_path,omitempty"`
	AuthRedirectDisabled       bool   `json:"disable_auth_redirect,omitempty" xml:"disable_auth_redirect,omitempty" yaml:"disable_auth_redirect,omitempty"`
	AuthRedirectQueryDisabled  bool   `json:"disable_auth_redirect_query,omitempty" xml:"disable_auth_redirect_query,omitempty" yaml:"disable_auth_redirect_query,omitempty"`
	AuthRedirectQueryParameter string `json:"auth_redirect_query_param,omitempty" xml:"auth_redirect_query_param,omitempty" yaml:"auth_redirect_query_param,omitempty"`
	// The status code for the HTTP redirect for non-authorized users.
	AuthRedirectStatusCode int `json:"auth_redirect_status_code,omitempty" xml:"auth_redirect_status_code,omitempty" yaml:"auth_redirect_status_code,omitempty"`
	// Enable the redirect with Javascript, as opposed to HTTP redirect.
	RedirectWithJavascript bool `json:"redirect_with_javascript,omitempty" xml:"redirect_with_javascript,omitempty" yaml:"redirect_with_javascript,omitempty"`
	// The list of URI prefixes which bypass authorization.
	BypassConfigs []*BypassConfig `json:"bypass_configs,omitempty" xml:"bypass_configs,omitempty" yaml:"bypass_configs,omitempty"`
	// The list of mappings between header names and field names.
	HeaderInjectionConfigs []*HeaderInjectionConfig `json:"header_injection_configs,omitempty" xml:"header_injection_configs,omitempty" yaml:"header_injection_configs,omitempty"`
	AccessListRules        []*acl.RuleConfiguration `json:"access_list_rules,omitempty" xml:"access_list_rules,omitempty" yaml:"access_list_rules,omitempty"`
	CryptoKeyConfigs       []*kms.CryptoKeyConfig   `json:"crypto_key_configs,omitempty" xml:"crypto_key_configs,omitempty" yaml:"crypto_key_configs,omitempty"`
	// CryptoKeyStoreConfig hold the default configuration for the keys, e.g. token name and lifetime.
<<<<<<< HEAD
	CryptoKeyStoreConfig        map[string]interface{} `json:"crypto_key_store_config,omitempty" xml:"crypto_key_store_config,omitempty" yaml:"crypto_key_store_config,omitempty"`
	AllowedTokenSources         []string               `json:"allowed_token_sources,omitempty" xml:"allowed_token_sources,omitempty" yaml:"allowed_token_sources,omitempty"`
	StripTokenEnabled           bool                   `json:"strip_token_enabled,omitempty" xml:"strip_token_enabled,omitempty" yaml:"strip_token_enabled,omitempty"`
	ForbiddenURL                string                 `json:"forbidden_url,omitempty" xml:"forbidden_url,omitempty" yaml:"forbidden_url,omitempty"`
	UserIdentityField           string                 `json:"user_identity_field,omitempty" xml:"user_identity_field,omitempty" yaml:"user_identity_field,omitempty"`
	ValidateBearerHeader        bool                   `json:"validate_bearer_header,omitempty" xml:"validate_bearer_header,omitempty" yaml:"validate_bearer_header,omitempty"`
	ValidateMethodPath          bool                   `json:"validate_method_path,omitempty" xml:"validate_method_path,omitempty" yaml:"validate_method_path,omitempty"`
	ValidateAccessListPathClaim bool                   `json:"validate_access_list_path_claim,omitempty" xml:"validate_access_list_path_claim,omitempty" yaml:"validate_access_list_path_claim,omitempty"`
	ValidateSourceAddress       bool                   `json:"validate_source_address,omitempty" xml:"validate_source_address,omitempty" yaml:"validate_source_address,omitempty"`
	PassClaimsWithHeaders       bool                   `json:"pass_claims_with_headers,omitempty" xml:"pass_claims_with_headers,omitempty" yaml:"pass_claims_with_headers,omitempty"`
	LoginHint                   string                 `json:"login_hint,omitempty" xml:"login_hint,omitempty" yaml:"login_hint,omitempty"`
=======
	CryptoKeyStoreConfig        map[string]interface{}      `json:"crypto_key_store_config,omitempty" xml:"crypto_key_store_config,omitempty" yaml:"crypto_key_store_config,omitempty"`
	IdentityProviderConfig      *idp.IdentityProviderConfig `json:"identity_provider_config,omitempty" xml:"identity_provider_config,omitempty" yaml:"identity_provider_config,omitempty"`
	AllowedTokenSources         []string                    `json:"allowed_token_sources,omitempty" xml:"allowed_token_sources,omitempty" yaml:"allowed_token_sources,omitempty"`
	StripTokenEnabled           bool                        `json:"strip_token_enabled,omitempty" xml:"strip_token_enabled,omitempty" yaml:"strip_token_enabled,omitempty"`
	ForbiddenURL                string                      `json:"forbidden_url,omitempty" xml:"forbidden_url,omitempty" yaml:"forbidden_url,omitempty"`
	UserIdentityField           string                      `json:"user_identity_field,omitempty" xml:"user_identity_field,omitempty" yaml:"user_identity_field,omitempty"`
	ValidateBearerHeader        bool                        `json:"validate_bearer_header,omitempty" xml:"validate_bearer_header,omitempty" yaml:"validate_bearer_header,omitempty"`
	ValidateMethodPath          bool                        `json:"validate_method_path,omitempty" xml:"validate_method_path,omitempty" yaml:"validate_method_path,omitempty"`
	ValidateAccessListPathClaim bool                        `json:"validate_access_list_path_claim,omitempty" xml:"validate_access_list_path_claim,omitempty" yaml:"validate_access_list_path_claim,omitempty"`
	ValidateSourceAddress       bool                        `json:"validate_source_address,omitempty" xml:"validate_source_address,omitempty" yaml:"validate_source_address,omitempty"`
	PassClaimsWithHeaders       bool                        `json:"pass_claims_with_headers,omitempty" xml:"pass_claims_with_headers,omitempty" yaml:"pass_claims_with_headers,omitempty"`
>>>>>>> 07ab8693
	tokenValidator              *validator.TokenValidator
	opts                        *options.TokenValidatorOptions
	accessList                  *acl.AccessList
	// Enable authorization bypass for specific URIs.
	bypassEnabled bool
	// The names of the headers injected by an instance.
	injectedHeaders     map[string]bool
	logger              *zap.Logger
	startedAt           time.Time
	primaryInstanceName string
}

// Provision provisions JWT authorization provider instances.
func (m *Authorizer) Provision(upstreamOptions map[string]interface{}) error {
	ctx := context.Background()
	if _, exists := upstreamOptions["logger"]; !exists {
		return fmt.Errorf("configuration requires valid logger")
	}
	m.logger = upstreamOptions["logger"].(*zap.Logger)
	m.startedAt = time.Now().UTC()
	if err := AuthManager.Register(ctx, m); err != nil {
		return err
	}
	m.logger.Info(
		"provisioned plugin instance",
		zap.String("instance_name", m.Name),
		zap.Time("started_at", m.startedAt),
	)
	return nil
}

// Validate implements caddy.Validator.
func (m *Authorizer) Validate() error {
	ctx := context.Background()
	if err := AuthManager.Validate(ctx, m); err != nil {
		return err
	}
	m.logger.Info(
		"validated plugin instance",
		zap.String("instance_name", m.Name),
	)
	return nil
}

// Authenticate authorizes access based on the presense and content of JWT token.
func (m Authorizer) Authenticate(w http.ResponseWriter, r *http.Request, upstreamOptions map[string]interface{}) (map[string]interface{}, bool, error) {
	var sessionID string
	ctx := context.Background()
	if m.bypassEnabled {
		if m.bypass(r) {
			return nil, true, nil
		}
	}

	// Extract Session ID.
	if cookie, err := r.Cookie("AUTHP_SESSION_ID"); err == nil {
		v, err := url.Parse(cookie.Value)
		if err == nil && v.String() != "" {
			sessionID = v.String()
		}
	}

	usr, err := m.tokenValidator.Authorize(ctx, r)
	if err != nil {
		m.logger.Debug(
			"token validation error",
			zap.String("session_id", sessionID),
			zap.String("error", err.Error()),
		)
		switch {
		case strings.Contains(err.Error(), "user role is valid, but not allowed by"):
			if m.ForbiddenURL != "" {
				if strings.Contains(m.ForbiddenURL, "{") && strings.Contains(m.ForbiddenURL, "}") {
					// Run through placeholder replacer.
					redirectLocation := m.ForbiddenURL
					for _, placeholder := range placeholders {
						switch placeholder {
						case "uri", "http.request.uri":
							redirectLocation = strings.ReplaceAll(redirectLocation, "{"+placeholder+"}", r.URL.String())
						case "url":
							redirectLocation = strings.ReplaceAll(redirectLocation, "{"+placeholder+"}", urlutils.GetCurrentURL(r))
						}
					}
					w.Header().Set("Location", redirectLocation)
				} else {
					w.Header().Set("Location", m.ForbiddenURL)
				}
				w.WriteHeader(303)
			} else {
				w.WriteHeader(403)
			}
			w.Write([]byte(`Forbidden`))
			return nil, false, err
		case (err == errors.ErrBasicAuthFailed) || (err == errors.ErrAPIKeyAuthFailed):
			w.WriteHeader(401)
			w.Write([]byte(`401 Unauthorized`))
			return nil, false, err
		}
		// Expire authentication cookies.
		tvCookies := m.tokenValidator.GetAuthCookies()
		if tvCookies != nil {
			for _, cookie := range r.Cookies() {
				if _, exists := tvCookies[cookie.Name]; exists {
					w.Header().Add("Set-Cookie", cookie.Name+"=delete; path=/; expires=Thu, 01 Jan 1970 00:00:00 GMT")
				}
			}
		}
		// If enabled, handle redirect.
		if !m.AuthRedirectDisabled {
			redirOpts := make(map[string]interface{})
			if usr != nil {
				// If the issuer URL contains callback URL, then redirect to it.
				if usr.Authenticator.URL != "" && strings.HasPrefix(usr.Authenticator.URL, "http") {
					usr.Authenticator.URL = strings.TrimSuffix(usr.Authenticator.URL, "authorization-code-callback")
					redirOpts["auth_url_path"] = usr.Authenticator.URL
				}
			}
			if _, exists := redirOpts["auth_url_path"]; !exists {
				redirOpts["auth_url_path"] = m.AuthURLPath
			}
			redirOpts["auth_redirect_query_disabled"] = m.AuthRedirectQueryDisabled
			redirOpts["redirect_param"] = m.AuthRedirectQueryParameter
			if m.AuthRedirectStatusCode > 0 {
				redirOpts["auth_redirect_status_code"] = m.AuthRedirectStatusCode
			}
			//redirOpts["logger"] = m.logger

			m.parseLoginHint(r, redirOpts)

			if m.RedirectWithJavascript {
				handlers.HandleJSRedirect(w, r, redirOpts)
			} else {
				m.logger.Debug(
					"redirecting unauthorized user",
				)
				handlers.HandleHeaderRedirect(w, r, redirOpts)
			}
		}
		return nil, false, err
	}

	m.injectHeaders(r, usr)
	m.stripAuthToken(r, usr)
	if usr.Cached {
		return usr.GetRequestIdentity(), true, nil
	}

	userIdentity := make(map[string]interface{})
	userIdentity["roles"] = strings.Join(usr.Claims.Roles, " ")
	if usr.Claims.ID != "" {
		userIdentity["claim_id"] = usr.Claims.ID
	}
	if usr.Claims.Subject != "" {
		userIdentity["sub"] = usr.Claims.Subject
	}
	if usr.Claims.Email != "" {
		userIdentity["email"] = usr.Claims.Email
	}

	switch m.UserIdentityField {
	case "sub", "subject":
		userIdentity["id"] = usr.Claims.Subject
	case "id":
		userIdentity["id"] = usr.Claims.ID
	default:
		if usr.Claims.Email == "" {
			userIdentity["id"] = usr.Claims.Subject
		} else {
			userIdentity["id"] = usr.Claims.Email
		}
	}

	if usr.Claims.Name != "" {
		userIdentity["name"] = usr.Claims.Name
	}
	if usr.Claims.Email != "" {
		userIdentity["email"] = usr.Claims.Email
	}
	usr.SetRequestIdentity(userIdentity)

	if err := m.tokenValidator.CacheUser(usr); err != nil {
		m.logger.Error(
			"token caching error",
			zap.String("session_id", sessionID),
			zap.String("error", err.Error()),
		)
	}
	return userIdentity, true, nil
}

func (m Authorizer) parseLoginHint(r *http.Request, redirOpts map[string]interface{}) {
	if m.LoginHint != "" {
		loginHint := m.LoginHint
		getQueryParameter := func(r *http.Request, key string) string {
			return r.URL.Query().Get(key)
		}

		placeholders := []struct {
			matcher  string
			getValue func(r *http.Request, key string) string
		}{
			{
				matcher:  "http.request.uri.query.",
				getValue: getQueryParameter,
			},
			{
				matcher:  `query.`,
				getValue: getQueryParameter,
			},
		}

		for _, currentPlaceholder := range placeholders {
			if strings.Contains(m.LoginHint, currentPlaceholder.matcher) {
				key := strings.TrimPrefix(m.LoginHint, "{")
				key = strings.TrimPrefix(key, currentPlaceholder.matcher)
				key = strings.TrimSuffix(key, "}")
				if value := currentPlaceholder.getValue(r, key); value != "" {
					loginHint = value
				}
			}
		}
		redirOpts["login_hint"] = loginHint
	} else {
		redirOpts["login_hint"] = m.LoginHint
	}
}<|MERGE_RESOLUTION|>--- conflicted
+++ resolved
@@ -61,19 +61,6 @@
 	AccessListRules        []*acl.RuleConfiguration `json:"access_list_rules,omitempty" xml:"access_list_rules,omitempty" yaml:"access_list_rules,omitempty"`
 	CryptoKeyConfigs       []*kms.CryptoKeyConfig   `json:"crypto_key_configs,omitempty" xml:"crypto_key_configs,omitempty" yaml:"crypto_key_configs,omitempty"`
 	// CryptoKeyStoreConfig hold the default configuration for the keys, e.g. token name and lifetime.
-<<<<<<< HEAD
-	CryptoKeyStoreConfig        map[string]interface{} `json:"crypto_key_store_config,omitempty" xml:"crypto_key_store_config,omitempty" yaml:"crypto_key_store_config,omitempty"`
-	AllowedTokenSources         []string               `json:"allowed_token_sources,omitempty" xml:"allowed_token_sources,omitempty" yaml:"allowed_token_sources,omitempty"`
-	StripTokenEnabled           bool                   `json:"strip_token_enabled,omitempty" xml:"strip_token_enabled,omitempty" yaml:"strip_token_enabled,omitempty"`
-	ForbiddenURL                string                 `json:"forbidden_url,omitempty" xml:"forbidden_url,omitempty" yaml:"forbidden_url,omitempty"`
-	UserIdentityField           string                 `json:"user_identity_field,omitempty" xml:"user_identity_field,omitempty" yaml:"user_identity_field,omitempty"`
-	ValidateBearerHeader        bool                   `json:"validate_bearer_header,omitempty" xml:"validate_bearer_header,omitempty" yaml:"validate_bearer_header,omitempty"`
-	ValidateMethodPath          bool                   `json:"validate_method_path,omitempty" xml:"validate_method_path,omitempty" yaml:"validate_method_path,omitempty"`
-	ValidateAccessListPathClaim bool                   `json:"validate_access_list_path_claim,omitempty" xml:"validate_access_list_path_claim,omitempty" yaml:"validate_access_list_path_claim,omitempty"`
-	ValidateSourceAddress       bool                   `json:"validate_source_address,omitempty" xml:"validate_source_address,omitempty" yaml:"validate_source_address,omitempty"`
-	PassClaimsWithHeaders       bool                   `json:"pass_claims_with_headers,omitempty" xml:"pass_claims_with_headers,omitempty" yaml:"pass_claims_with_headers,omitempty"`
-	LoginHint                   string                 `json:"login_hint,omitempty" xml:"login_hint,omitempty" yaml:"login_hint,omitempty"`
-=======
 	CryptoKeyStoreConfig        map[string]interface{}      `json:"crypto_key_store_config,omitempty" xml:"crypto_key_store_config,omitempty" yaml:"crypto_key_store_config,omitempty"`
 	IdentityProviderConfig      *idp.IdentityProviderConfig `json:"identity_provider_config,omitempty" xml:"identity_provider_config,omitempty" yaml:"identity_provider_config,omitempty"`
 	AllowedTokenSources         []string                    `json:"allowed_token_sources,omitempty" xml:"allowed_token_sources,omitempty" yaml:"allowed_token_sources,omitempty"`
@@ -85,7 +72,7 @@
 	ValidateAccessListPathClaim bool                        `json:"validate_access_list_path_claim,omitempty" xml:"validate_access_list_path_claim,omitempty" yaml:"validate_access_list_path_claim,omitempty"`
 	ValidateSourceAddress       bool                        `json:"validate_source_address,omitempty" xml:"validate_source_address,omitempty" yaml:"validate_source_address,omitempty"`
 	PassClaimsWithHeaders       bool                        `json:"pass_claims_with_headers,omitempty" xml:"pass_claims_with_headers,omitempty" yaml:"pass_claims_with_headers,omitempty"`
->>>>>>> 07ab8693
+	LoginHint                   string                      `json:"login_hint,omitempty" xml:"login_hint,omitempty" yaml:"login_hint,omitempty"`
 	tokenValidator              *validator.TokenValidator
 	opts                        *options.TokenValidatorOptions
 	accessList                  *acl.AccessList
