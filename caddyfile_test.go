--- conflicted
+++ resolved
@@ -16,17 +16,18 @@
 
 import (
 	"fmt"
-	"github.com/caddyserver/caddy/v2/caddyconfig/caddyfile"
-	"github.com/caddyserver/caddy/v2/caddyconfig/httpcaddyfile"
-	"github.com/caddyserver/caddy/v2/caddytest"
-	"github.com/greenpau/caddy-authorize/internal/tests"
-	"github.com/greenpau/caddy-authorize/internal/testutils"
 	"net/http"
 	"net/http/cookiejar"
 	"net/url"
 	"strings"
 	"testing"
 	"time"
+
+	"github.com/caddyserver/caddy/v2/caddyconfig/caddyfile"
+	"github.com/caddyserver/caddy/v2/caddyconfig/httpcaddyfile"
+	"github.com/caddyserver/caddy/v2/caddytest"
+	"github.com/greenpau/caddy-authorize/internal/tests"
+	"github.com/greenpau/caddy-authorize/internal/testutils"
 )
 
 func TestParser(t *testing.T) {
@@ -347,14 +348,6 @@
             }`,
 		},
 		{
-<<<<<<< HEAD
-			name: "set login hint",
-			config: `
-            authorize {
-              primary yes
-			  set login hint foo@bar.net 
-}`,
-=======
 			name: "with basic auth in local realm",
 			config: `
             authorize {
@@ -371,7 +364,12 @@
               crypto key verify foobar
               with api key auth realm local
             }`,
->>>>>>> 07ab8693
+		}, {
+			name: "set login hint",
+			config: `
+            authorize {
+              primary yes
+			  set login hint foo@bar.net }`,
 		},
 	}
 	for _, tc := range testcases {
